// Copyright 2014 Joyent, Inc.  All rights reserved.

var assert = require('assert');
var fs = require('fs');
var http = require('http');
var https = require('https');
var util = require('util');
var path = require('path');

var Logger = require('bunyan');
var restify = require('restify');
var SDC = require('sdc-clients');
var keyapi = require('keyapi');

var account = require('./account');
var analytics = require('./analytics');
var auth = require('./auth');
var datacenters = require('./datacenters');
var datasets = require('./datasets');
var docs = require('./docs');
var keys = require('./keys');
var machines = require('./machines');
var metadata = require('./metadata');
var packages = require('./packages');
var snapshots = require('./snapshots');
var tags = require('./tags');
var throttle = require('./throttle');
var networks = require('./networks');
var audit = require('./audit');
var auditLogger = require('./audit_logger');
var rules = require('./rules');

// Account users, roles and policies:
var users = require('./users');
var policies = require('./policies');
var roles = require('./roles');

// PUBAPI-646: Backwards compatible authorization parser
var authorizationParser = require('./authorization');

// --- Globals

var HTML_FMT = '<html><head /><body><p>%s</p></body></html>\n';
var VERSION = false;
var sprintf = util.format;

var userThrottle = throttle.getUserThrottle;
var ipThrottle = throttle.getIpThrottle;



// --- Internal functions

/**
 * Returns the current semver version stored in CloudAPI's package.json.
 * This is used to set in the API versioning and in the Server header.
 *
 * @return {String} version.
 */
function version() {
    if (!VERSION) {
        var pkg = fs.readFileSync(__dirname + '/../package.json', 'utf8');
        VERSION = JSON.parse(pkg).version;
    }

    return VERSION;
}




/**
 * Creates an SDC.UFDS client instance pointing to the UFDS server provided
 * in options. callback will be called either with Error - cb(err) - or
 * with the recently instantiated client object: cb(null, ufds_client)
 */
function createUfdsClient(options, callback) {
    var ufds = new SDC.UFDS2(options);

    ufds.once('connect', function () {
        ufds.removeAllListeners('error');
        ufds.on('error', function (err) {
            options.log.error(err, 'UFDS disconnected');
        });
        ufds.on('connect', function () {
            options.log.info('UFDS reconnected');
        });
        callback(null, ufds);
    });

    ufds.once('error', function (err) {
        // You are screwed. It's likely that the bind credentials were bad.
        // Treat this as fatal and move on:
        options.log.error({err: err}, 'UFDS connection error');
        callback(err);
    });

    // Prevent process exiting due to LDAP client emitting "OtherError" on
    // request timeout:
    // JPC-1217: The following is making CloudAPI raise pretty much every
    // exception, including server.on('uncaughtException'). Commenting out for
    // testing.
    // process.on('uncaughtException', function preventOtherError(e) {
    //    if (e && e.name && e.name === 'OtherError' &&
    //        /request\stimeout/.test(e.message)) {
    //        return;
    //    } else {
    //        throw e;
    //    }
    // });
}


function createHTTPClients(options) {
    return {
        ca: new SDC.CA(options.ca),
        vmapi: new SDC.VMAPI(options.vmapi),
        napi: new SDC.NAPI(options.napi),
        fwapi: new SDC.FWAPI(options.fwapi),
        imgapi: new SDC.IMGAPI.createClient(options.imgapi),
        keyapi: new keyapi(options),
        papi: SDC.PAPI(options.papi)
    };
}


function createClients(options, callback) {
    assert.ok(options);
    assert.ok(options.ca);
    assert.ok(options.vmapi);
    assert.ok(options.napi);
    assert.ok(options.imgapi);
    assert.ok(options.papi);
    assert.ok(options.ufds);
    assert.ok(options.ufds_master);
    assert.ok(options.keyapi);

    options.ufds.log = options.log;
    options.ufds_master.log = options.log;
    options.ca.log = options.log;
    options.vmapi.log = options.log;
    options.napi.log = options.log;
    options.imgapi.log = options.log;
    options.papi.log = options.log;

    // On this case, we'll point pkg and ufds to the same UFDS server,
    // given we're running into "ufds-master" headnode
    var ufds_is_master = (options.ufds_master.url === 'ldaps://');

    // Single ufds server
    if (ufds_is_master) {
        createUfdsClient(options.ufds, function (err, ufds) {
            if (err) {
                return callback(err);
            }
            var clients = createHTTPClients(options);
            clients.ufds = ufds;
<<<<<<< HEAD
=======
            clients.pkg = new SDC.Package(options.ufds);
>>>>>>> 2a039139
            clients.ufds_master = ufds;
            clients.is_ufds_master = true;
            return callback(null, clients);
        });
    } else {
        // Master and HN local UFDS servers:
        createUfdsClient(options.ufds_master, function (err, ufds_master) {
            if (err) {
                return callback(err);
            }
            return createUfdsClient(options.ufds, function (err2, ufds) {
                if (err2) {
                    return callback(err2);
                }
                var clients = createHTTPClients(options);
                clients.ufds = ufds;
                clients.ufds_master = ufds_master;
                clients.is_ufds_master = false;
<<<<<<< HEAD
=======
                clients.pkg = new SDC.Package(options.ufds);
>>>>>>> 2a039139
                return callback(null, clients);
            });
        });
    }
}


/**
 * Load enabled pre|post provision plugins
 *
 * @param {Array} where each member is an {Object} representing a plugin config
 * @returns {Object} with first member being preProvision methods to call, and
 *          second member postProvision
 */

function loadPlugins(plugins, log) {
    assert.ok(plugins);
    // Load enabled pre|post provision plugins:
    var p = {};
    var cfg = {};
    var preProvision = [];
    var postProvision = [];
    var pluginsDir = path.resolve(__dirname, '../plugins');
    plugins.forEach(function (plugin) {
        if (plugin.enabled) {
            log.info('Loading plugin: %s', plugin.name);
            cfg[plugin.name] = plugin.config;
            p[plugin.name] = require(util.format(
                    pluginsDir + '/%s', plugin.name));
            if (typeof (p[plugin.name].preProvision) === 'function') {
                preProvision.push(p[plugin.name].preProvision(
                        cfg[plugin.name]));
            }

            if (typeof (p[plugin.name].postProvision) === 'function') {
                postProvision.push(p[plugin.name].postProvision(
                        cfg[plugin.name]));
            }
        }
    });

    return [preProvision, postProvision];
}


// --- API

module.exports = {

    createServer: function (config, callback) {

        var log = config.log;
        var globalAgentInterval;
        var server;
        var machineThrottle;

        config.name = 'Joyent SmartDataCenter ' + version();
        config.version = [version(), '7.0.0', '6.5.0'];
        config.formatters = {
            'text/html': function formatHTML(req, res, body) {
                if (typeof (body) === 'string') {
                    return body;
                }

                var html;
                if (body instanceof Error) {
                    html = sprintf(HTML_FMT, body.stack);
                } else if (Buffer.isBuffer(body)) {
                    html = sprintf(HTML_FMT, body.toString('base64'));
                } else {
                    html = sprintf(HTML_FMT, body.toString());
                }

                return html;
            },
            'text/css': function formatCSS(req, res, body) {
                if (typeof (body) === 'string') {
                    return body;
                }

                return '';
            },

            'image/png': function formatPNG(req, res, body) {
                return body;
            }
        };

        return createClients(config, function (error, clients) {
            if (error) {
                log.error({err: error}, 'Create clients error');
                throw error;
            }
            // ufds client itself comes plenty of listeners to buble up
            // ldap client events. Let's sightly increase limits
            clients.ufds.setMaxListeners(15);
            clients.ufds.on('timeout', function (msg) {
                log.warn({message: msg},
                    'local UFDS client timeout (recycling)');
                // server.emit('uncaughtException', req, res, null,
                //    new restify.InternalError('Backend Timeout Error'));
                try {
                    clients.ufds.client.socket.destroy();
                } catch (e) {
                    log.fatal({err: e},
                        'could not destroy the timed out local UFDS socket');
                }
            });

            if (!clients.is_ufds_master) {
                clients.ufds_master.setMaxListeners(15);
                clients.ufds_master.on('timeout', function (msg) {
                    log.warn({message: msg},
                        'UFDS Master client timeout (recycling)');
                    //server.emit('uncaughtException', req, res, null,
                    //    new restify.InternalError('Backend Timeout Error'));
                    try {
                        clients.ufds.client.socket.destroy();
                    } catch (e) {
                        log.fatal({err: e},
                        'could not destroy the timed out master UFDS socket');
                    }
                });
            }

            server = restify.createServer(config);

            server.use(restify.acceptParser(server.acceptable));
            server.use(authorizationParser());
            server.use(restify.dateParser());
            server.use(restify.queryParser());
            server.use(restify.requestLogger());
            server.use(restify.bodyParser({
                overrideParams: true,
                mapParams: true
            }));
            server.use(restify.fullResponse());

            server.use(function xForwardedFor(req, res, next) {
                // Stolen from muskie!:
                // This will only be null on the _first_ request, and in
                // that instance, we're guaranteed that HAProxy sent us
                // an X-Forwarded-For header
                if (!req.connection._xff) {
                    // Clean up clientip if IPv6
                    var xff = req.headers['x-forwarded-for'];
                    if (xff) {
                        /* JSSTYLED */
                        xff = xff.split(/\s*,\s*/).pop() || '';
                        xff = xff.replace(/^(f|:)+/, '');
                        req.connection._xff = xff;
                    } else {
                        req.connection._xff =
                            req.connection.remoteAddress;
                    }
                }
                return next();
            });

            // docs handler here has to run before auth stuff
            docs.mount(server);

            server.use(function setupSDCProxies(req, res, next) {
                req.config = config;
                req.sdc = clients;
                return next();
            });


            // Run authentication and authorization before everything else
            server.use(auth.basicAuth);
            server.use(auth.signatureAuth);
            server.use(auth.tokenAuth);
            server.use(auth.assertAuthenticated);
            server.use(auth.loadAccount);
            server.use(auth.authorize);

            server.use(function sendZeroContentLengthon65(req, res, next) {
                if (req.method === 'HEAD' && /6\.5/.test(req.getVersion())) {
                    res.contentLength = 0;
                }

                return next();
            });

            server.use(function readOnlyMode(req, res, next) {
                if ((req.method === 'PUT' ||
                    req.method === 'POST' ||
                    req.method === 'DELETE') &&
                    typeof (req.config.read_only) !== 'undefined' &&
                    req.config.read_only === true) {
                    return next(new restify.ServiceUnavailableError(
                        'SmartDataCenter is being upgraded'));
                }

                return next();
            });

            server.use(function backCompatXHeaders(req, res, next) {
                res.once('header', function () {
                    if (res.getHeader('Request-Id')) {
                        res.setHeader('X-Request-Id',
                            res.getHeader('Request-Id'));
                    }

                    if (res.getHeader('Api-Version')) {
                        res.setHeader('X-Api-Version',
                            res.getHeader('Api-Version'));
                    }

                    if (res.getHeader('Response-Time')) {
                        res.setHeader('X-Response-Time',
                            res.getHeader('Response-Time'));
                    }
                });
                return next();
            });

            // Save Context for Machines Audit:
            server.use(function saveContext(req, res, next) {
                if (!/\/machines/.test(req.url)) {
                    return next();
                }

                if (req.method !== 'PUT' && req.method !== 'POST' &&
                    req.method !== 'DELETE') {
                    return next();
                }

                var authType = 'signature';

                if (req.authorization.scheme.toLowerCase() === 'basic') {
                    authType = 'basic';
                }

                if (typeof (req.headers['X-Auth-Token']) !== 'undefined') {
                    authType = 'token';
                }

                req._auditCtx = {
                    type: authType,
                    ip: req.connection.remoteAddress
                };

                if (authType === 'basic') {
                    req._auditCtx.user = req.caller.login;
                } else if (req.authorization.signature) {
                    req._auditCtx.keyId = req.authorization.signature.keyId;
                }

                return next();
            });

            // Now mount all the API handlers
            server.use(datasets.load);
            datasets.mount(server, userThrottle(config, 'datasets'), config);

            server.use(packages.loadPackages);
            packages.mount(server, userThrottle(config, 'packages'));

            server.use(networks.load);
            networks.mount(server, userThrottle(config, 'networks'));

            var plugins =  [];
            if (typeof (config.plugins) !== 'undefined' &&
                    Array.isArray(config.plugins)) {
                plugins = loadPlugins(config.plugins, log);
            }

            // Wait for datasets and packages to mount everything else:
            account.mount(server, userThrottle(config, 'account'));
            datacenters.mount(server, userThrottle(config, 'datacenter'));
            keys.mount(server, userThrottle(config, 'keys'), config);

            machineThrottle = userThrottle(config, 'machines');
            // Make sure we pass the pre|post provision hooks from the plugins
            machines.mount(server, machineThrottle, plugins[0], plugins[1]);
            metadata.mount(server, machineThrottle);
            snapshots.mount(server, machineThrottle);
            tags.mount(server, machineThrottle);
            audit.mount(server, machineThrottle);
            rules.mount(server, machineThrottle);

            analytics.mount(server, userThrottle(config, 'analytics'));
            users.mount(server, userThrottle(config, 'users'));
            policies.mount(server, userThrottle(config, 'policies'));
            roles.mount(server, userThrottle(config, 'roles'));

            // Register an audit logger (avoid it while testing):
            if (typeof (config.test) === 'undefined' ||
                    config.test === false) {
                server.on('after', auditLogger({
                    log: log.child({component: 'audit'})
                }));
            }

            // Closure to wrap up the port setting
            server.start = function start(cb) {
                if (config.read_only === true) {
                    log.warn('Starting Cloud API on read only mode.');
                }
                return server.listen(config.port, cb);
            };

            // Setup a logger on HTTP Agent queueing
            globalAgentInterval = setInterval(function () {
                var agent = http.globalAgent;
                if (agent.requests && agent.requests.length > 0) {
                    log.warn('http.globalAgent queueing, depth=%d',
                                agent.requests.length);
                }

                agent = https.globalAgent;
                if (agent.requests && agent.requests.length > 0) {
                    log.warn('https.globalAgent queueing, depth=%d',
                                agent.requests.length);
                }
            }, 1000);

            // If we make JSON main format, res.send(error) will send our
            // Restify formatted error objects, and properly hide the v8
            // backtrace.
            server.acceptable.unshift('application/json');

            server.on('close', function () {
                clearInterval(globalAgentInterval);
                clients.ufds.close(function (err) {
                    if (err) {
                        throw err;
                    }
                    if (!clients.ufds_master.closed) {
                        clients.ufds_master.close(function (err2) {
                            if (err2) {
                                throw err2;
                            }
                        });
                    }
                });
            });

            server.on('uncaughtException', function (req, res, route, err) {
                var e = new restify.InternalError(err, 'unexpected error');
                req.log.error(e, 'unexpected error');
                res.send(e);
            });

            server._clients = clients;
            return callback(server);

        });


    }


};<|MERGE_RESOLUTION|>--- conflicted
+++ resolved
@@ -155,10 +155,6 @@
             }
             var clients = createHTTPClients(options);
             clients.ufds = ufds;
-<<<<<<< HEAD
-=======
-            clients.pkg = new SDC.Package(options.ufds);
->>>>>>> 2a039139
             clients.ufds_master = ufds;
             clients.is_ufds_master = true;
             return callback(null, clients);
@@ -177,10 +173,6 @@
                 clients.ufds = ufds;
                 clients.ufds_master = ufds_master;
                 clients.is_ufds_master = false;
-<<<<<<< HEAD
-=======
-                clients.pkg = new SDC.Package(options.ufds);
->>>>>>> 2a039139
                 return callback(null, clients);
             });
         });
